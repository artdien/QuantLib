/* -*- mode: c++; tab-width: 4; indent-tabs-mode: nil; c-basic-offset: 4 -*- */

/*
 Copyright (C) 2007 Cristina Duminuco
 Copyright (C) 2006 François du Vignaud
 Copyright (C) 2015 Peter Caspers

 This file is part of QuantLib, a free-software/open-source library
 for financial quantitative analysts and developers - http://quantlib.org/

 QuantLib is free software: you can redistribute it and/or modify it
 under the terms of the QuantLib license.  You should have received a
 copy of the license along with this program; if not, please email
 <quantlib-dev@lists.sf.net>. The license is also available online at
 <http://quantlib.org/license.shtml>.

 This program is distributed in the hope that it will be useful, but WITHOUT
 ANY WARRANTY; without even the implied warranty of MERCHANTABILITY or FITNESS
 FOR A PARTICULAR PURPOSE.  See the license for more details.
*/

#include <ql/quotes/simplequote.hpp>
#include <ql/settings.hpp>
#include <ql/termstructures/volatility/sabrinterpolatedsmilesection.hpp>
#include <utility>

namespace QuantLib {

    SabrInterpolatedSmileSection::SabrInterpolatedSmileSection(
<<<<<<< HEAD
                const Date& optionDate,
                const Handle<Quote>& forward,
                const std::vector<Rate>& strikes,
                bool hasFloatingStrikes,
                const Handle<Quote>& atmVolatility,
                const std::vector<Handle<Quote> >& volHandles,
                Real alpha, Real beta, Real nu, Real rho,
                bool isAlphaFixed, bool isBetaFixed,
                bool isNuFixed, bool isRhoFixed,
                bool vegaWeighted,
                const ext::shared_ptr<EndCriteria>& endCriteria,
                const ext::shared_ptr<OptimizationMethod>& method,
                const DayCounter& dc,
                const Real shift,
				const bool useNormalVols)
           : SmileSection(optionDate, dc, Date(), ShiftedLognormal, shift),
           forward_(forward), atmVolatility_(atmVolatility),
           volHandles_(volHandles), strikes_(strikes), actualStrikes_(strikes),
           hasFloatingStrikes_(hasFloatingStrikes), vols_(volHandles.size()),
           alpha_(alpha), beta_(beta), nu_(nu), rho_(rho),
           isAlphaFixed_(isAlphaFixed), isBetaFixed_(isBetaFixed),
           isNuFixed_(isNuFixed), isRhoFixed_(isRhoFixed),
           vegaWeighted_(vegaWeighted),
           endCriteria_(endCriteria), method_(method),
		   shift_(shift),
		   useNormalVols_(useNormalVols),
           evaluationDate_(Settings::instance().evaluationDate()) {
=======
        const Date& optionDate,
        Handle<Quote> forward,
        const std::vector<Rate>& strikes,
        bool hasFloatingStrikes,
        Handle<Quote> atmVolatility,
        const std::vector<Handle<Quote> >& volHandles,
        Real alpha,
        Real beta,
        Real nu,
        Real rho,
        bool isAlphaFixed,
        bool isBetaFixed,
        bool isNuFixed,
        bool isRhoFixed,
        bool vegaWeighted,
        ext::shared_ptr<EndCriteria> endCriteria,
        ext::shared_ptr<OptimizationMethod> method,
        const DayCounter& dc,
        const Real shift)
    : SmileSection(optionDate, dc, Date(), ShiftedLognormal, shift), forward_(std::move(forward)),
      atmVolatility_(std::move(atmVolatility)), volHandles_(volHandles), strikes_(strikes),
      actualStrikes_(strikes), hasFloatingStrikes_(hasFloatingStrikes), vols_(volHandles.size()),
      alpha_(alpha), beta_(beta), nu_(nu), rho_(rho), isAlphaFixed_(isAlphaFixed),
      isBetaFixed_(isBetaFixed), isNuFixed_(isNuFixed), isRhoFixed_(isRhoFixed),
      vegaWeighted_(vegaWeighted), endCriteria_(std::move(endCriteria)), method_(std::move(method)),
      evaluationDate_(Settings::instance().evaluationDate()) {
>>>>>>> 6f4126f2

        LazyObject::registerWith(forward_);
        LazyObject::registerWith(atmVolatility_);
        for (auto& volHandle : volHandles_)
            LazyObject::registerWith(volHandle);
    }

    SabrInterpolatedSmileSection::SabrInterpolatedSmileSection(
<<<<<<< HEAD
               const Date& optionDate,
               const Rate& forward,
               const std::vector<Rate>& strikes,
               bool hasFloatingStrikes,
               const Volatility& atmVolatility,
               const std::vector<Volatility>& volHandles,
               Real alpha, Real beta, Real nu, Real rho,
               bool isAlphaFixed, bool isBetaFixed,
               bool isNuFixed, bool isRhoFixed,
               bool vegaWeighted,
               const ext::shared_ptr<EndCriteria>& endCriteria,
               const ext::shared_ptr<OptimizationMethod>& method,
			   const DayCounter& dc,
               const Real shift,
			   const bool useNormalVols)
			   : SmileSection(optionDate, dc, Date(), ShiftedLognormal, shift),
           forward_(Handle<Quote>(ext::shared_ptr<Quote>(new SimpleQuote(forward)))),
           atmVolatility_(Handle<Quote>(ext::shared_ptr<Quote>(new SimpleQuote(atmVolatility)))),
           volHandles_(volHandles.size()), strikes_(strikes), actualStrikes_(strikes),
           hasFloatingStrikes_(hasFloatingStrikes), vols_(volHandles.size()),
           alpha_(alpha), beta_(beta), nu_(nu), rho_(rho),
           isAlphaFixed_(isAlphaFixed), isBetaFixed_(isBetaFixed),
           isNuFixed_(isNuFixed), isRhoFixed_(isRhoFixed),
           vegaWeighted_(vegaWeighted),
           endCriteria_(endCriteria), method_(method),
		   shift_(shift),
		   useNormalVols_(useNormalVols),
           evaluationDate_(Settings::instance().evaluationDate()) {

            for (Size i=0; i<volHandles_.size(); ++i)
                volHandles_[i] = Handle<Quote>(ext::shared_ptr<Quote>(new
                                        SimpleQuote(volHandles[i])));
=======
        const Date& optionDate,
        const Rate& forward,
        const std::vector<Rate>& strikes,
        bool hasFloatingStrikes,
        const Volatility& atmVolatility,
        const std::vector<Volatility>& volHandles,
        Real alpha,
        Real beta,
        Real nu,
        Real rho,
        bool isAlphaFixed,
        bool isBetaFixed,
        bool isNuFixed,
        bool isRhoFixed,
        bool vegaWeighted,
        ext::shared_ptr<EndCriteria> endCriteria,
        ext::shared_ptr<OptimizationMethod> method,
        const DayCounter& dc,
        const Real shift)
    : SmileSection(optionDate, dc, Date(), ShiftedLognormal, shift),
      forward_(Handle<Quote>(ext::shared_ptr<Quote>(new SimpleQuote(forward)))),
      atmVolatility_(Handle<Quote>(ext::shared_ptr<Quote>(new SimpleQuote(atmVolatility)))),
      volHandles_(volHandles.size()), strikes_(strikes), actualStrikes_(strikes),
      hasFloatingStrikes_(hasFloatingStrikes), vols_(volHandles.size()), alpha_(alpha), beta_(beta),
      nu_(nu), rho_(rho), isAlphaFixed_(isAlphaFixed), isBetaFixed_(isBetaFixed),
      isNuFixed_(isNuFixed), isRhoFixed_(isRhoFixed), vegaWeighted_(vegaWeighted),
      endCriteria_(std::move(endCriteria)), method_(std::move(method)),
      evaluationDate_(Settings::instance().evaluationDate()) {
>>>>>>> 6f4126f2

        for (Size i = 0; i < volHandles_.size(); ++i)
            volHandles_[i] = Handle<Quote>(ext::shared_ptr<Quote>(new SimpleQuote(volHandles[i])));
    }

    void SabrInterpolatedSmileSection::createInterpolation() const {
         ext::shared_ptr<SABRInterpolation> tmp(new SABRInterpolation(
                     actualStrikes_.begin(), actualStrikes_.end(), vols_.begin(),
                     exerciseTime(), forwardValue_,
                     alpha_, beta_, nu_, rho_,
                     isAlphaFixed_, isBetaFixed_, isNuFixed_, isRhoFixed_, vegaWeighted_,
                     endCriteria_, method_, 0.002, false, 50, shift_, useNormalVols_));
         swap(tmp, sabrInterpolation_);
    }

    void SabrInterpolatedSmileSection::performCalculations() const {
        forwardValue_ = forward_->value();
        vols_.clear();
        actualStrikes_.clear();
        // we populate the volatilities, skipping the invalid ones
        for (Size i=0; i<volHandles_.size(); ++i) {
            if (volHandles_[i]->isValid()) {
                if (hasFloatingStrikes_) {
                    actualStrikes_.push_back(forwardValue_ + strikes_[i]);
                    vols_.push_back(atmVolatility_->value() + volHandles_[i]->value());
                } else {
                    actualStrikes_.push_back(strikes_[i]);
                    vols_.push_back(volHandles_[i]->value());
                }
            }
        }
        // we are recreating the sabrinterpolation object unconditionnaly to
        // avoid iterator invalidation
        createInterpolation();
        sabrInterpolation_->update();
    }

    Real SabrInterpolatedSmileSection::varianceImpl(Real strike) const {
        calculate();
        Real v = (*sabrInterpolation_)(strike, true);
        return v*v*exerciseTime();
    }

}
<|MERGE_RESOLUTION|>--- conflicted
+++ resolved
@@ -27,35 +27,6 @@
 namespace QuantLib {
 
     SabrInterpolatedSmileSection::SabrInterpolatedSmileSection(
-<<<<<<< HEAD
-                const Date& optionDate,
-                const Handle<Quote>& forward,
-                const std::vector<Rate>& strikes,
-                bool hasFloatingStrikes,
-                const Handle<Quote>& atmVolatility,
-                const std::vector<Handle<Quote> >& volHandles,
-                Real alpha, Real beta, Real nu, Real rho,
-                bool isAlphaFixed, bool isBetaFixed,
-                bool isNuFixed, bool isRhoFixed,
-                bool vegaWeighted,
-                const ext::shared_ptr<EndCriteria>& endCriteria,
-                const ext::shared_ptr<OptimizationMethod>& method,
-                const DayCounter& dc,
-                const Real shift,
-				const bool useNormalVols)
-           : SmileSection(optionDate, dc, Date(), ShiftedLognormal, shift),
-           forward_(forward), atmVolatility_(atmVolatility),
-           volHandles_(volHandles), strikes_(strikes), actualStrikes_(strikes),
-           hasFloatingStrikes_(hasFloatingStrikes), vols_(volHandles.size()),
-           alpha_(alpha), beta_(beta), nu_(nu), rho_(rho),
-           isAlphaFixed_(isAlphaFixed), isBetaFixed_(isBetaFixed),
-           isNuFixed_(isNuFixed), isRhoFixed_(isRhoFixed),
-           vegaWeighted_(vegaWeighted),
-           endCriteria_(endCriteria), method_(method),
-		   shift_(shift),
-		   useNormalVols_(useNormalVols),
-           evaluationDate_(Settings::instance().evaluationDate()) {
-=======
         const Date& optionDate,
         Handle<Quote> forward,
         const std::vector<Rate>& strikes,
@@ -74,7 +45,8 @@
         ext::shared_ptr<EndCriteria> endCriteria,
         ext::shared_ptr<OptimizationMethod> method,
         const DayCounter& dc,
-        const Real shift)
+        const Real shift,
+        const bool useNormalVols)
     : SmileSection(optionDate, dc, Date(), ShiftedLognormal, shift), forward_(std::move(forward)),
       atmVolatility_(std::move(atmVolatility)), volHandles_(volHandles), strikes_(strikes),
       actualStrikes_(strikes), hasFloatingStrikes_(hasFloatingStrikes), vols_(volHandles.size()),
@@ -82,7 +54,6 @@
       isBetaFixed_(isBetaFixed), isNuFixed_(isNuFixed), isRhoFixed_(isRhoFixed),
       vegaWeighted_(vegaWeighted), endCriteria_(std::move(endCriteria)), method_(std::move(method)),
       evaluationDate_(Settings::instance().evaluationDate()) {
->>>>>>> 6f4126f2
 
         LazyObject::registerWith(forward_);
         LazyObject::registerWith(atmVolatility_);
@@ -91,40 +62,6 @@
     }
 
     SabrInterpolatedSmileSection::SabrInterpolatedSmileSection(
-<<<<<<< HEAD
-               const Date& optionDate,
-               const Rate& forward,
-               const std::vector<Rate>& strikes,
-               bool hasFloatingStrikes,
-               const Volatility& atmVolatility,
-               const std::vector<Volatility>& volHandles,
-               Real alpha, Real beta, Real nu, Real rho,
-               bool isAlphaFixed, bool isBetaFixed,
-               bool isNuFixed, bool isRhoFixed,
-               bool vegaWeighted,
-               const ext::shared_ptr<EndCriteria>& endCriteria,
-               const ext::shared_ptr<OptimizationMethod>& method,
-			   const DayCounter& dc,
-               const Real shift,
-			   const bool useNormalVols)
-			   : SmileSection(optionDate, dc, Date(), ShiftedLognormal, shift),
-           forward_(Handle<Quote>(ext::shared_ptr<Quote>(new SimpleQuote(forward)))),
-           atmVolatility_(Handle<Quote>(ext::shared_ptr<Quote>(new SimpleQuote(atmVolatility)))),
-           volHandles_(volHandles.size()), strikes_(strikes), actualStrikes_(strikes),
-           hasFloatingStrikes_(hasFloatingStrikes), vols_(volHandles.size()),
-           alpha_(alpha), beta_(beta), nu_(nu), rho_(rho),
-           isAlphaFixed_(isAlphaFixed), isBetaFixed_(isBetaFixed),
-           isNuFixed_(isNuFixed), isRhoFixed_(isRhoFixed),
-           vegaWeighted_(vegaWeighted),
-           endCriteria_(endCriteria), method_(method),
-		   shift_(shift),
-		   useNormalVols_(useNormalVols),
-           evaluationDate_(Settings::instance().evaluationDate()) {
-
-            for (Size i=0; i<volHandles_.size(); ++i)
-                volHandles_[i] = Handle<Quote>(ext::shared_ptr<Quote>(new
-                                        SimpleQuote(volHandles[i])));
-=======
         const Date& optionDate,
         const Rate& forward,
         const std::vector<Rate>& strikes,
@@ -143,7 +80,8 @@
         ext::shared_ptr<EndCriteria> endCriteria,
         ext::shared_ptr<OptimizationMethod> method,
         const DayCounter& dc,
-        const Real shift)
+        const Real shift,
+        const bool useNormalVols)
     : SmileSection(optionDate, dc, Date(), ShiftedLognormal, shift),
       forward_(Handle<Quote>(ext::shared_ptr<Quote>(new SimpleQuote(forward)))),
       atmVolatility_(Handle<Quote>(ext::shared_ptr<Quote>(new SimpleQuote(atmVolatility)))),
@@ -152,8 +90,8 @@
       nu_(nu), rho_(rho), isAlphaFixed_(isAlphaFixed), isBetaFixed_(isBetaFixed),
       isNuFixed_(isNuFixed), isRhoFixed_(isRhoFixed), vegaWeighted_(vegaWeighted),
       endCriteria_(std::move(endCriteria)), method_(std::move(method)),
-      evaluationDate_(Settings::instance().evaluationDate()) {
->>>>>>> 6f4126f2
+      evaluationDate_(Settings::instance().evaluationDate()),
+      useNormalVols_(useNormalVols) {
 
         for (Size i = 0; i < volHandles_.size(); ++i)
             volHandles_[i] = Handle<Quote>(ext::shared_ptr<Quote>(new SimpleQuote(volHandles[i])));
