--- conflicted
+++ resolved
@@ -39,26 +39,12 @@
                                  0,
                                  atmVol->calendar(),
                                  atmVol->businessDayConvention(),
-<<<<<<< HEAD
                                  atmVol->dayCounter(),
-								 atmVol->volatilityType()),
-      atmVol_(atmVol),
-      nStrikes_(strikeSpreads.size()),
-      strikeSpreads_(strikeSpreads),
-      localStrikes_(nStrikes_),
-      localSmile_(nStrikes_),
-      volSpreads_(volSpreads),
-      swapIndexBase_(swapIndexBase),
-      shortSwapIndexBase_(shortSwapIndexBase),
-      vegaWeightedSmileFit_(vegaWeightedSmileFit)
-    {
-=======
-                                 atmVol->dayCounter()),
+                                 atmVol->volatilityType()),
       atmVol_(atmVol), nStrikes_(strikeSpreads.size()), strikeSpreads_(strikeSpreads),
       localStrikes_(nStrikes_), localSmile_(nStrikes_), volSpreads_(std::move(volSpreads)),
       swapIndexBase_(std::move(swapIndexBase)), shortSwapIndexBase_(std::move(shortSwapIndexBase)),
       vegaWeightedSmileFit_(vegaWeightedSmileFit) {
->>>>>>> 6f4126f2
         QL_REQUIRE(!atmVol_.empty(), "atm vol handle not linked to anything");
         for (Size i=1; i<nStrikes_; ++i)
             QL_REQUIRE(strikeSpreads_[i-1]<strikeSpreads_[i],
