/* -*- mode: c++; tab-width: 4; indent-tabs-mode: nil; c-basic-offset: 4 -*- */

/*
 Copyright (C) 2006 Mario Pucci
 Copyright (C) 2015 Peter Caspers

 This file is part of QuantLib, a free-software/open-source library
 for financial quantitative analysts and developers - http://quantlib.org/

 QuantLib is free software: you can redistribute it and/or modify it
 under the terms of the QuantLib license.  You should have received a
 copy of the license along with this program; if not, please email
 <quantlib-dev@lists.sf.net>. The license is also available online at
 <http://quantlib.org/license.shtml>.

 This program is distributed in the hope that it will be useful, but WITHOUT
 ANY WARRANTY; without even the implied warranty of MERCHANTABILITY or FITNESS
 FOR A PARTICULAR PURPOSE.  See the license for more details.
*/

/*! \file sabrsmilesection.hpp
    \brief sabr smile section class
*/

#ifndef quantlib_sabr_smile_section_hpp
#define quantlib_sabr_smile_section_hpp

#include <ql/termstructures/volatility/smilesection.hpp>
#include <ql/time/daycounters/actual365fixed.hpp>
#include <vector>

namespace QuantLib {

    class SabrSmileSection : public SmileSection {
      public:
        SabrSmileSection(Time timeToExpiry,
                         Rate forward,
                         const std::vector<Real>& sabrParameters,
                         Real shift = 0.0,
                         bool useNormalVols = false);
        SabrSmileSection(const Date& d,
                         Rate forward,
                         const std::vector<Real>& sabrParameters,
                         const DayCounter& dc = Actual365Fixed(),
<<<<<<< HEAD
                         Real shift = 0.0,
                         bool useNormalVols = false);
        Real minStrike () const { return -shift_; }
        Real maxStrike () const { return QL_MAX_REAL; }
        Real atmLevel() const { return forward_; }
=======
                         Real shift = 0.0);
        Real minStrike() const override { return -shift_; }
        Real maxStrike() const override { return QL_MAX_REAL; }
        Real atmLevel() const override { return forward_; }
>>>>>>> 6f4126f2
        Real alpha() const { return alpha_; }
        Real beta() const { return beta_; }
        Real nu() const { return nu_; }
        Real rho() const { return rho_; }
      protected:
        Real varianceImpl(Rate strike) const override;
        Volatility volatilityImpl(Rate strike) const override;

      private:
        Real alpha_, beta_, nu_, rho_, forward_, shift_;
        bool useNormalVols_;
        void initialise(const std::vector<Real>& sabrParameters);
    };


}

#endif<|MERGE_RESOLUTION|>--- conflicted
+++ resolved
@@ -42,18 +42,11 @@
                          Rate forward,
                          const std::vector<Real>& sabrParameters,
                          const DayCounter& dc = Actual365Fixed(),
-<<<<<<< HEAD
                          Real shift = 0.0,
                          bool useNormalVols = false);
-        Real minStrike () const { return -shift_; }
-        Real maxStrike () const { return QL_MAX_REAL; }
-        Real atmLevel() const { return forward_; }
-=======
-                         Real shift = 0.0);
         Real minStrike() const override { return -shift_; }
         Real maxStrike() const override { return QL_MAX_REAL; }
         Real atmLevel() const override { return forward_; }
->>>>>>> 6f4126f2
         Real alpha() const { return alpha_; }
         Real beta() const { return beta_; }
         Real nu() const { return nu_; }
