--- conflicted
+++ resolved
@@ -62,13 +62,8 @@
         const std::vector<Time>& optionletAccrualPeriods() const;
         ext::shared_ptr<CapFloorTermVolSurface> termVolSurface() const;
         ext::shared_ptr<IborIndex> iborIndex() const;
-<<<<<<< HEAD
-        Real displacement() const;
-        virtual VolatilityType volatilityType() const;
-=======
         Real displacement() const override;
         VolatilityType volatilityType() const override;
->>>>>>> 6f4126f2
 
       protected:
         OptionletStripper(const ext::shared_ptr<CapFloorTermVolSurface>&,
