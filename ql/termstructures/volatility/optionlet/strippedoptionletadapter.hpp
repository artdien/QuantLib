/* -*- mode: c++; tab-width: 4; indent-tabs-mode: nil; c-basic-offset: 4 -*- */

/*
 Copyright (C) 2007 Giorgio Facchinetti
 Copyright (C) 2007 Katiuscia Manzoni
 Copyright (C) 2015 Peter Caspers

 This file is part of QuantLib, a free-software/open-source library
 for financial quantitative analysts and developers - http://quantlib.org/

 QuantLib is free software: you can redistribute it and/or modify it
 under the terms of the QuantLib license.  You should have received a
 copy of the license along with this program; if not, please email
 <quantlib-dev@lists.sf.net>. The license is also available online at
 <http://quantlib.org/license.shtml>.

 This program is distributed in the hope that it will be useful, but WITHOUT
 ANY WARRANTY; without even the implied warranty of MERCHANTABILITY or FITNESS
 FOR A PARTICULAR PURPOSE.  See the license for more details.
*/

/*! \file strippedoptionletadapter.hpp
    \brief StrippedOptionlet Adapter
*/

#ifndef quantlib_stripped_optionlet_adapter_h
#define quantlib_stripped_optionlet_adapter_h

#include <ql/termstructures/volatility/optionlet/strippedoptionletbase.hpp>
#include <ql/termstructures/volatility/optionlet/optionletstripper.hpp>
#include <ql/termstructures/volatility/optionlet/optionletvolatilitystructure.hpp>
#include <ql/math/interpolation.hpp>
#include <ql/math/interpolations/sabrinterpolation.hpp>

namespace QuantLib {

    /*! Adapter class for turning a StrippedOptionletBase object into an
        OptionletVolatilityStructure.
    */
    class StrippedOptionletAdapter : public OptionletVolatilityStructure,
                                     public LazyObject {
      public:
          StrippedOptionletAdapter(
                              const ext::shared_ptr<StrippedOptionletBase>&);

        //! \name TermStructure interface
        //@{
<<<<<<< HEAD
        Date maxDate() const;
        //@}
        //! \name VolatilityTermStructure interface
        //@{
        Rate minStrike() const;
        Rate maxStrike() const;
        //@} 
        //! \name LazyObject interface
        //@{
        void update();
        void performCalculations() const;
        ext::shared_ptr< OptionletStripper > optionletStripper() const;
        //@}
        //! \name Observer interface
        //@{
        void deepUpdate();
        //@}

        VolatilityType volatilityType() const;
        Real displacement() const;

      protected:
        //! \name OptionletVolatilityStructure interface
        //@{
        ext::shared_ptr<SmileSection> smileSectionImpl(
                                                Time optionTime) const;
        Volatility volatilityImpl(Time length,
                                  Rate strike) const;
        //@} 
    private:
        const ext::shared_ptr<StrippedOptionletBase> optionletStripper_;
        Size nInterpolations_;
        mutable std::vector<ext::shared_ptr<Interpolation> > strikeInterpolations_;
        Volatility interpolatedVolatilityImpl(Time length, Rate strike) const;
=======
          Date maxDate() const override;
          //@}
          //! \name VolatilityTermStructure interface
          //@{
          Rate minStrike() const override;
          Rate maxStrike() const override;
          //@}
          //! \name LazyObject interface
          //@{
          void update() override;
          void performCalculations() const override;
          ext::shared_ptr<OptionletStripper> optionletStripper() const;
          //@}
          //! \name Observer interface
          //@{
          void deepUpdate() override;
          //@}

          VolatilityType volatilityType() const override;
          Real displacement() const override;

        protected:
          //! \name OptionletVolatilityStructure interface
          //@{
          ext::shared_ptr<SmileSection> smileSectionImpl(Time optionTime) const override;
          Volatility volatilityImpl(Time length, Rate strike) const override;
          //@}
        private:
          const ext::shared_ptr<StrippedOptionletBase> optionletStripper_;
          Size nInterpolations_;
          mutable std::vector<ext::shared_ptr<Interpolation> > strikeInterpolations_;
>>>>>>> 6f4126f2
    };

    inline void StrippedOptionletAdapter::update() {
        TermStructure::update();
        LazyObject::update();
    }

    inline void StrippedOptionletAdapter::deepUpdate() {
        optionletStripper_->update();
        update();
    }

    inline ext::shared_ptr< OptionletStripper >
    StrippedOptionletAdapter::optionletStripper() const {
        return ext::dynamic_pointer_cast< OptionletStripper >(
            optionletStripper_);
    }
}

#endif<|MERGE_RESOLUTION|>--- conflicted
+++ resolved
@@ -45,42 +45,6 @@
 
         //! \name TermStructure interface
         //@{
-<<<<<<< HEAD
-        Date maxDate() const;
-        //@}
-        //! \name VolatilityTermStructure interface
-        //@{
-        Rate minStrike() const;
-        Rate maxStrike() const;
-        //@} 
-        //! \name LazyObject interface
-        //@{
-        void update();
-        void performCalculations() const;
-        ext::shared_ptr< OptionletStripper > optionletStripper() const;
-        //@}
-        //! \name Observer interface
-        //@{
-        void deepUpdate();
-        //@}
-
-        VolatilityType volatilityType() const;
-        Real displacement() const;
-
-      protected:
-        //! \name OptionletVolatilityStructure interface
-        //@{
-        ext::shared_ptr<SmileSection> smileSectionImpl(
-                                                Time optionTime) const;
-        Volatility volatilityImpl(Time length,
-                                  Rate strike) const;
-        //@} 
-    private:
-        const ext::shared_ptr<StrippedOptionletBase> optionletStripper_;
-        Size nInterpolations_;
-        mutable std::vector<ext::shared_ptr<Interpolation> > strikeInterpolations_;
-        Volatility interpolatedVolatilityImpl(Time length, Rate strike) const;
-=======
           Date maxDate() const override;
           //@}
           //! \name VolatilityTermStructure interface
@@ -112,7 +76,7 @@
           const ext::shared_ptr<StrippedOptionletBase> optionletStripper_;
           Size nInterpolations_;
           mutable std::vector<ext::shared_ptr<Interpolation> > strikeInterpolations_;
->>>>>>> 6f4126f2
+        Volatility interpolatedVolatilityImpl(Time length, Rate strike) const;
     };
 
     inline void StrippedOptionletAdapter::update() {
