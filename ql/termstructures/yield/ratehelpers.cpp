--- conflicted
+++ resolved
@@ -550,9 +550,10 @@
                                  Natural immOffsetEnd,
                                  const ext::shared_ptr<IborIndex>& i,
                                  Pillar::Choice pillarChoice,
-                                 Date customPillarDate)
+                                 Date customPillarDate,
+                                 const bool useIndexedCoupon)
     : RelativeDateRateHelper(rate), immOffsetStart_(immOffsetStart), immOffsetEnd_(immOffsetEnd),
-      pillarChoice_(pillarChoice) {
+      pillarChoice_(pillarChoice), useIndexedCoupon_(useIndexedCoupon) {
         // take fixing into account
         iborIndex_ = i->clone(termStructureHandle_);
         // see above
@@ -567,9 +568,10 @@
                                  Natural immOffsetEnd,
                                  const ext::shared_ptr<IborIndex>& i,
                                  Pillar::Choice pillarChoice,
-                                 Date customPillarDate)
+                                 Date customPillarDate,
+                                 const bool useIndexedCoupon)
     : RelativeDateRateHelper(rate), immOffsetStart_(immOffsetStart), immOffsetEnd_(immOffsetEnd),
-      pillarChoice_(pillarChoice) {
+      pillarChoice_(pillarChoice), useIndexedCoupon_(useIndexedCoupon) {
         // take fixing into account
         iborIndex_ = i->clone(termStructureHandle_);
         // see above
@@ -618,7 +620,6 @@
             iborIndex_->fixingCalendar().adjust(evaluationDate_);
         Date spotDate = iborIndex_->fixingCalendar().advance(
             referenceDate, iborIndex_->fixingDays()*Days);
-<<<<<<< HEAD
         if(periodToStart_) {
             earliestDate_ = iborIndex_->fixingCalendar().advance(
                 spotDate, *periodToStart_, iborIndex_->businessDayConvention(),
@@ -634,33 +635,13 @@
             QL_FAIL("neither periodToStart nor immOffsetStart/End given");
         }
 
-#ifdef QL_USE_INDEXED_COUPON
-        // latest relevant date is calculated from earliestDate_
-        latestRelevantDate_ = iborIndex_->maturityDate(earliestDate_);
-#else
-        latestRelevantDate_ = maturityDate_;
-        spanningTime_ = iborIndex_->dayCounter().yearFraction(earliestDate_, maturityDate_);
-#endif
-=======
-        earliestDate_ = iborIndex_->fixingCalendar().advance(
-                               spotDate,
-                               periodToStart_,
-                               iborIndex_->businessDayConvention(),
-                               iborIndex_->endOfMonth());
-        // maturity date is calculated from spot date
-        maturityDate_ = iborIndex_->fixingCalendar().advance(
-                               spotDate,
-                               periodToStart_ + iborIndex_->tenor(),
-                               iborIndex_->businessDayConvention(),
-                               iborIndex_->endOfMonth());
-        if(useIndexedCoupon_)
-            // latest relevant date is calculated from earliestDate_ instead
+        if (useIndexedCoupon_)
+            // latest relevant date is calculated from earliestDate_
             latestRelevantDate_ = iborIndex_->maturityDate(earliestDate_);
         else {
             latestRelevantDate_ = maturityDate_;
             spanningTime_ = iborIndex_->dayCounter().yearFraction(earliestDate_, maturityDate_);
         }
->>>>>>> 39b3c4ab
 
         switch (pillarChoice_) {
           case Pillar::MaturityDate:
