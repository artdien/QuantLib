/* -*- mode: c++; tab-width: 4; indent-tabs-mode: nil; c-basic-offset: 4 -*- */

/*
 Copyright (C) 2015 Johannes Goettker-Schnetmann
 Copyright (C) 2015 Klaus Spanderen

 This file is part of QuantLib, a free-software/open-source library
 for financial quantitative analysts and developers - http://quantlib.org/

 QuantLib is free software: you can redistribute it and/or modify it
 under the terms of the QuantLib license.  You should have received a
 copy of the license along with this program; if not, please email
 <quantlib-dev@lists.sf.net>. The license is also available online at
 <http://quantlib.org/license.shtml>.

 This program is distributed in the hope that it will be useful, but WITHOUT
 ANY WARRANTY; without even the implied warranty of MERCHANTABILITY or FITNESS
 FOR A PARTICULAR PURPOSE.  See the license for more details.
*/

#include <ql/math/functional.hpp>
#include <ql/math/solvers1d/brent.hpp>
#include <ql/experimental/finitedifferences/riskneutraldensitycalculator.hpp>
#include <ql/functional.hpp>

namespace QuantLib {
    RiskNeutralDensityCalculator::InvCDFHelper::InvCDFHelper(
        const RiskNeutralDensityCalculator* calculator,
        Real guess, Real accuracy, Size maxEvaluations)
    : calculator_(calculator),
      guess_(guess),
      accuracy_(accuracy),
      maxEvaluations_(maxEvaluations) { }

    Real RiskNeutralDensityCalculator::InvCDFHelper::inverseCDF(Real p, Time t)
    const {
<<<<<<< HEAD
        using namespace ext::placeholders;

        const Real guessCDF = calculator_->cdf(guess_, t);
=======
        //const Real guessCDF = calculator_->cdf(guess_, t); AG
		Real guessCDF = calculator_->cdf(guess_, t);
>>>>>>> 8f046c9b

        Size evaluations = maxEvaluations_;
        Real upper = guess_, lower = guess_;

		double myval; // CH

        if (guessCDF < p)
            while (calculator_->cdf(upper*=1.5, t) < p && evaluations > 0) {
				myval = calculator_->cdf(upper, t); //AG
                --evaluations;
            }
        else
            while (calculator_->cdf(lower*=0.75, t) > p && evaluations > 0) {
				myval = calculator_->cdf(lower, t); //AG
                --evaluations;
            }

        // AG: QL_REQUIRE(evaluations, "could not calculate interval");

		if (!evaluations) //AG
			 QL_REQUIRE(evaluations, "could not calculate interval"); //AG

        const ext::function<Real(Real)> cdf
            = ext::bind(&RiskNeutralDensityCalculator::cdf,
                          calculator_, _1, t);

        Brent solver;
        solver.setMaxEvaluations(evaluations);
        return solver.solve(compose(subtract<Real>(p), cdf),
                            accuracy_, 0.5*(lower + upper), lower, upper);
    }
}<|MERGE_RESOLUTION|>--- conflicted
+++ resolved
@@ -20,8 +20,19 @@
 
 #include <ql/math/functional.hpp>
 #include <ql/math/solvers1d/brent.hpp>
+
 #include <ql/experimental/finitedifferences/riskneutraldensitycalculator.hpp>
-#include <ql/functional.hpp>
+
+#if defined(__GNUC__) && (((__GNUC__ == 4) && (__GNUC_MINOR__ >= 8)) || (__GNUC__ > 4))
+#pragma GCC diagnostic push
+#pragma GCC diagnostic ignored "-Wunused-local-typedefs"
+#endif
+#include <boost/bind.hpp>
+#if defined(__GNUC__) && (((__GNUC__ == 4) && (__GNUC_MINOR__ >= 8)) || (__GNUC__ > 4))
+#pragma GCC diagnostic pop
+#endif
+
+#include <boost/function.hpp>
 
 namespace QuantLib {
     RiskNeutralDensityCalculator::InvCDFHelper::InvCDFHelper(
@@ -34,14 +45,8 @@
 
     Real RiskNeutralDensityCalculator::InvCDFHelper::inverseCDF(Real p, Time t)
     const {
-<<<<<<< HEAD
-        using namespace ext::placeholders;
-
-        const Real guessCDF = calculator_->cdf(guess_, t);
-=======
         //const Real guessCDF = calculator_->cdf(guess_, t); AG
 		Real guessCDF = calculator_->cdf(guess_, t);
->>>>>>> 8f046c9b
 
         Size evaluations = maxEvaluations_;
         Real upper = guess_, lower = guess_;
@@ -64,13 +69,13 @@
 		if (!evaluations) //AG
 			 QL_REQUIRE(evaluations, "could not calculate interval"); //AG
 
-        const ext::function<Real(Real)> cdf
-            = ext::bind(&RiskNeutralDensityCalculator::cdf,
+        const boost::function<Real(Real)> cdf
+            = boost::bind(&RiskNeutralDensityCalculator::cdf,
                           calculator_, _1, t);
 
         Brent solver;
         solver.setMaxEvaluations(evaluations);
-        return solver.solve(compose(subtract<Real>(p), cdf),
+        return solver.solve(compose(std::bind2nd(std::minus<Real>(), p), cdf),
                             accuracy_, 0.5*(lower + upper), lower, upper);
     }
 }